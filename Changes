--- conflicted
+++ resolved
@@ -1,14 +1,8 @@
 Revision history for Business-Mondo
 
-<<<<<<< HEAD
-0.05     2015-05-29
-        - Replace use of LWP::*, Cpanel::JSON::XS with Mojo::*
-        - Add mondojo, web client for viewing your transactions
-=======
 0.05     2015-07-22
         - Use Any type for Booleans as some test failures with Bool related
           to incorrect coercion (?) of JSON::PP boolean types (GH #4)
->>>>>>> 5eae2ff1
 
 0.04     2015-05-28
         - Add missing attributes to Transaction and Merchant objects (GH #3)
